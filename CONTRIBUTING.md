### Contributing

Pull requests for bug fixes are welcome, but before submitting new features or changes to current functionalities [open an issue](https://github.com/DataDog/dd-trace-go/issues/new)
and discuss your ideas or propose the changes you wish to make. After a resolution is reached a PR can be submitted for review.

For commit messages, try to use the same conventions as most Go projects, for example:
```
contrib/database/sql: use method context on QueryContext and ExecContext

QueryContext and ExecContext were using the wrong context to create
spans. Instead of using the method's argument they were using the
Prepare context, which was wrong.

Fixes #113
```
Please apply the same logic for Pull Requests and Issues: start with the package name, followed by a colon and a description of the change, just like
the official [Go language](https://github.com/golang/go/pulls).

### Style guidelines

A set of [Style guidelines](https://github.com/DataDog/dd-trace-go/wiki/Style-guidelines) was added to our Wiki. Please spend some time browsing it.
It will help tremendously in avoiding comments and speeding up the PR process.

<<<<<<< HEAD
### Integrations

Please view our contrib [README.md](contrib/README.md) for information on new integrations.
=======
### Go Modules

This repository currently takes an [idiosyncratic approach](https://github.com/DataDog/dd-trace-go/issues/810) to using Go modules which means that you should not commit modified versions of the `go.mod` or `go.sum` files.

The following git command can be used to permanently ignore modifications to these files:

```
git update-index --assume-unchanged go.*
```

If you need to undo this for any reason, you can run:

```
git update-index --no-assume-unchanged go.*
```
>>>>>>> f35bc1d1
<|MERGE_RESOLUTION|>--- conflicted
+++ resolved
@@ -21,11 +21,11 @@
 A set of [Style guidelines](https://github.com/DataDog/dd-trace-go/wiki/Style-guidelines) was added to our Wiki. Please spend some time browsing it.
 It will help tremendously in avoiding comments and speeding up the PR process.
 
-<<<<<<< HEAD
+
 ### Integrations
 
 Please view our contrib [README.md](contrib/README.md) for information on new integrations.
-=======
+
 ### Go Modules
 
 This repository currently takes an [idiosyncratic approach](https://github.com/DataDog/dd-trace-go/issues/810) to using Go modules which means that you should not commit modified versions of the `go.mod` or `go.sum` files.
@@ -41,4 +41,3 @@
 ```
 git update-index --no-assume-unchanged go.*
 ```
->>>>>>> f35bc1d1
